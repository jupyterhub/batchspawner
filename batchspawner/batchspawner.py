# Copyright (c) Regents of the University of Minnesota
# Copyright (c) Michael Gilbert
# Distributed under the terms of the Modified BSD License.


"""Batch spawners

This file contains an abstraction layer for batch job queueing systems, and implements
Jupyterhub spawners for Torque, SLURM, and eventually others.

Common attributes of batch submission / resource manager environments will include notions of:
  * queue names, resource manager addresses
  * resource limits including runtime, number of processes, memory
  * singleuser child process running on (usually remote) host not known until runtime
  * job submission and monitoring via resource manager utilities
  * remote execution via submission of templated scripts
  * job names instead of PIDs
"""
import asyncio
<<<<<<< HEAD
import random
import subprocess
import tempfile
from textwrap import dedent
from async_generator import async_generator, yield_
import asyncio, asyncssh, sys
import pwd
import time
=======
>>>>>>> e2f3440b
import os
import pwd
import re
import xml.etree.ElementTree as ET
from enum import Enum

from jinja2 import Template
from jupyterhub.spawner import Spawner, set_user_setuid
from traitlets import Dict, Float, Integer, Unicode, default


def format_template(template, *args, **kwargs):
    """Format a template, either using jinja2 or str.format().

    Use jinja2 if the template is a jinja2.Template, or contains '{{' or
    '{%'.  Otherwise, use str.format() for backwards compatability with
    old scripts (but you can't mix them).
    """
    if isinstance(template, Template):
        return template.render(*args, **kwargs)
    elif "{{" in template or "{%" in template:
        return Template(template).render(*args, **kwargs)
    return template.format(*args, **kwargs)


class JobStatus(Enum):
    NOTFOUND = 0
    RUNNING = 1
    PENDING = 2
    UNKNOWN = 3


class BatchSpawnerBase(Spawner):
    """Base class for spawners using resource manager batch job submission mechanisms

    This base class is developed targetting the TorqueSpawner and SlurmSpawner, so by default
    assumes a qsub-like command that reads a script from its stdin for starting jobs,
    a qstat-like command that outputs some data that can be parsed to check if the job is running
    and on what remote node, and a qdel-like command to cancel a job. The goal is to be
    sufficiently general that a broad range of systems can be supported with minimal overrides.

    At minimum, subclasses should provide reasonable defaults for the traits:
        batch_script
        batch_submit_cmd
        batch_query_cmd
        batch_cancel_cmd

    and must provide implementations for the methods:
        state_ispending
        state_isrunning
        state_gethost
    """

    # override default since batch systems typically need longer
    start_timeout = Integer(3600).tag(config=True)

    # override default server ip since batch jobs normally running remotely
    ip = Unicode(
        "0.0.0.0",
        help="Address for singleuser server to listen at",
    ).tag(config=True)

    exec_prefix = Unicode(
        "",
        # "sudo -E -u {username}",
        help="Standard execution prefix (e.g. the default sudo -E -u {username})",
    ).tag(config=True)

    # all these req_foo traits will be available as substvars for templated strings
    req_queue = Unicode(
        "",
        help="Queue name to submit job to resource manager",
    ).tag(config=True)

    req_host = Unicode(
        "",
        help="Host name of batch server to submit job to resource manager",
    ).tag(config=True)

    req_memory = Unicode(
        "",
        help="Memory to request from resource manager",
    ).tag(config=True)

    req_nprocs = Unicode(
        "8",
        help="Number of processors to request from resource manager",
    ).tag(config=True)

    req_ngpus = Unicode(
        "",
        help="Number of GPUs to request from resource manager",
    ).tag(config=True)

    req_runtime = Unicode(
        "",
        help="Length of time for submitted job to run",
    ).tag(config=True)

    req_partition = Unicode(
        "",
        help="Partition name to submit job to resource manager",
    ).tag(config=True)

    req_account = Unicode(
        "",
        help="Account name string to pass to the resource manager",
    ).tag(config=True)

    req_options = Unicode(
        "",
        help="Other options to include into job submission script",
    ).tag(config=True)

    req_prologue = Unicode(
        "",
        help="Script to run before single user server starts.",
    ).tag(config=True)

    req_epilogue = Unicode(
        "",
        help="Script to run after single user server ends.",
    ).tag(config=True)

    req_username = Unicode()

    @default("req_username")
    def _req_username_default(self):
        return self.user.name

    # Useful IF getpwnam on submit host returns correct info for exec host
    req_homedir = Unicode()

    @default("req_homedir")
    def _req_homedir_default(self):
        return pwd.getpwnam(self.user.name).pw_dir

    req_keepvars = Unicode()

    @default("req_keepvars")
    def _req_keepvars_default(self):
        return ",".join(self.get_env().keys())

    req_keepvars_extra = Unicode(
        help="Extra environment variables which should be configured, "
        "added to the defaults in keepvars, "
        "comma separated list.",
    )

    batch_script = Unicode(
        "",
        help="Template for job submission script. Traits on this class named like req_xyz "
        "will be substituted in the template for {xyz} using string.Formatter. "
        "Must include {cmd} which will be replaced with the jupyterhub-singleuser command line.",
    ).tag(config=True)

    batchspawner_singleuser_cmd = Unicode(
        "batchspawner-singleuser",
        help="A wrapper which is capable of special batchspawner setup: currently sets the port on "
        "the remote host.  Not needed to be set under normal circumstances, unless path needs "
        "specification.",
    ).tag(config=True)

    # Raw output of job submission command unless overridden
    job_id = Unicode()

    # Will get the raw output of the job status command unless overridden
    job_status = Unicode()

    # Prepare substitution variables for templates using req_xyz traits
    def get_req_subvars(self):
        reqlist = [t for t in self.trait_names() if t.startswith("req_")]
        subvars = {}
        for t in reqlist:
            subvars[t[4:]] = getattr(self, t)
        if subvars.get("keepvars_extra"):
            subvars["keepvars"] += "," + subvars["keepvars_extra"]
        return subvars

    batch_submit_cmd = Unicode(
        "",
        help="Command to run to submit batch scripts. Formatted using req_xyz traits as {xyz}.",
    ).tag(config=True)

    def parse_job_id(self, output):
        "Parse output of submit command to get job id."
        return output

    def cmd_formatted_for_batch(self):
        """The command which is substituted inside of the batch script"""
        return " ".join([self.batchspawner_singleuser_cmd] + self.cmd + self.get_args())

    async def run_command(self, cmd, input=None, env=None):
        if getattr(self, "input_as_file", False) and input is not None:
            with tempfile.NamedTemporaryFile(mode="w", delete=False) as f:
                f.write(input)
                f.flush()
                cmd = cmd + " " + f.name
                input = None

        # self.log.info("Running command: %s" % cmd)
        # out = subprocess.check_output(cmd, shell=True, env=env).decode()

        # return out

        proc = await asyncio.create_subprocess_shell(
            cmd,
            env=env,
            stdin=asyncio.subprocess.PIPE,
            stdout=asyncio.subprocess.PIPE,
            stderr=asyncio.subprocess.PIPE,
        )
        inbytes = None

        if input:
            inbytes = input.encode()

        try:
            out, eout = await proc.communicate(input=inbytes)
        except:
            self.log.debug("Exception raised when trying to run command: %s" % cmd)
            proc.kill()
            self.log.debug("Running command failed, killed process.")
            try:
                out, eout = await asyncio.wait_for(proc.communicate(), timeout=10)
                out = out.decode().strip()
                eout = eout.decode().strip()
                self.log.error("Subprocess returned exitcode %s" % proc.returncode)
                self.log.error("Stdout:")
                self.log.error(out)
                self.log.error("Stderr:")
                self.log.error(eout)
                raise RuntimeError(f"{cmd} exit status {proc.returncode}: {eout}")
            except asyncio.TimeoutError:
                self.log.error(
                    "Encountered timeout trying to clean up command, process probably killed already: %s"
                    % cmd
                )
                return ""
            except:
                self.log.error(
                    "Encountered exception trying to clean up command: %s" % cmd
                )
                raise
        else:
            eout = eout.decode().strip()
            err = proc.returncode
            if err != 0:
                self.log.error("Subprocess returned exitcode %s" % err)
                self.log.error(eout)
                raise RuntimeError(eout)

        out = out.decode().strip()
        return out

    async def _get_batch_script(self, **subvars):
        """Format batch script from vars"""
        # Could be overridden by subclasses, but mainly useful for testing
        return format_template(self.batch_script, **subvars)

    async def submit_batch_script(self):
        subvars = self.get_req_subvars()
        # `cmd` is submitted to the batch system
        cmd = " ".join(
            (
                format_template(self.exec_prefix, **subvars),
                format_template(self.batch_submit_cmd, **subvars),
            )
        )
        # `subvars['cmd']` is what is run _inside_ the batch script,
        # put into the template.
        subvars["cmd"] = self.cmd_formatted_for_batch()
        if hasattr(self, "user_options"):
            subvars.update(self.user_options)
        script = await self._get_batch_script(**subvars)
        self.log.info("Spawner submitting job using " + cmd)
        self.log.info("Spawner submitted script:\n" + script)
        out = await self.run_command(cmd, input=script, env=self.get_env())
        try:
            self.log.info("Job submitted. cmd: " + cmd + " output: " + out)
            self.job_id = self.parse_job_id(out)
        except:
            self.log.error("Job submission failed with exit code " + out)
            self.job_id = ""
        return self.job_id

    # Override if your batch system needs something more elaborate to query the job status
    batch_query_cmd = Unicode(
        "",
        help="Command to run to query job status. Formatted using req_xyz traits as {xyz} "
        "and self.job_id as {job_id}.",
    ).tag(config=True)

    async def query_job_status(self):
        """Check job status, return JobStatus object."""
        if self.job_id is None or len(self.job_id) == 0:
            self.job_status = ""
            return JobStatus.NOTFOUND
        subvars = self.get_req_subvars()
        subvars["job_id"] = self.job_id
        cmd = " ".join(
            (
                format_template(self.exec_prefix, **subvars),
                format_template(self.batch_query_cmd, **subvars),
            )
        )
        self.log.debug("Spawner querying job: " + cmd)
        try:
            self.job_status = await self.run_command(cmd)
        except RuntimeError as e:
            # e.args[0] is stderr from the process
            self.job_status = e.args[0]
        except Exception:
            self.log.error("Error querying job " + self.job_id)
            self.job_status = ""

        if self.state_isrunning():
            return JobStatus.RUNNING
        elif self.state_ispending():
            return JobStatus.PENDING
        elif self.state_isunknown():
            return JobStatus.UNKNOWN
        else:
            return JobStatus.NOTFOUND

    batch_cancel_cmd = Unicode(
        "",
        help="Command to stop/cancel a previously submitted job. Formatted like batch_query_cmd.",
    ).tag(config=True)

    async def cancel_batch_job(self):
        subvars = self.get_req_subvars()
        subvars["job_id"] = self.job_id
        cmd = " ".join(
            (
                format_template(self.exec_prefix, **subvars),
                format_template(self.batch_cancel_cmd, **subvars),
            )
        )
        self.log.info("Cancelling job " + self.job_id + ": " + cmd)
        await self.run_command(cmd)

    def load_state(self, state):
        """load job_id from state"""
        super().load_state(state)
        self.job_id = state.get("job_id", "")
        self.job_status = state.get("job_status", "")

    def get_state(self):
        """add job_id to state"""
        state = super().get_state()
        if self.job_id:
            state["job_id"] = self.job_id
        if self.job_status:
            state["job_status"] = self.job_status
        return state

    def clear_state(self):
        """clear job_id state"""
        super().clear_state()
        self.job_id = ""
        self.job_status = ""

    def make_preexec_fn(self, name):
        """make preexec fn to change uid (if running as root) before job submission"""
        return set_user_setuid(name)

    def state_ispending(self):
        "Return boolean indicating if job is still waiting to run, likely by parsing self.job_status"
        raise NotImplementedError("Subclass must provide implementation")

    def state_isrunning(self):
        "Return boolean indicating if job is running, likely by parsing self.job_status"
        raise NotImplementedError("Subclass must provide implementation")

    def state_isunknown(self):
        "Return boolean indicating if job state retrieval failed because of the resource manager"
        return None

    def state_gethost(self):
        "Return string, hostname or addr of running job, likely by parsing self.job_status"
        raise NotImplementedError("Subclass must provide implementation")

    async def poll(self):
        """Poll the process"""
        status = await self.query_job_status()
        if status in (JobStatus.PENDING, JobStatus.RUNNING, JobStatus.UNKNOWN):
            return None
        else:
            self.clear_state()
            return 1

    startup_poll_interval = Float(
        2,
        help="Polling interval (seconds) to check job state during startup",
    ).tag(config=True)

    async def start(self):
        """Start the process"""
        self.ip = self.traits()["ip"].default_value
        self.port = self.traits()["port"].default_value

        if self.server:
            self.server.port = self.port

        await self.submit_batch_script()

        # We are called with a timeout, and if the timeout expires this function will
        # be interrupted at the next yield, and self.stop() will be called.
        # So this function should not return unless successful, and if unsuccessful
        # should either raise and Exception or loop forever.
        if len(self.job_id) == 0:
            raise RuntimeError(
                "Jupyter batch job submission failure (no jobid in output)"
            )
        while True:
            status = await self.query_job_status()
            if status == JobStatus.RUNNING:
                break
            elif status == JobStatus.PENDING:
                self.log.debug("Job " + self.job_id + " still pending")
            elif status == JobStatus.UNKNOWN:
                self.log.debug("Job " + self.job_id + " still unknown")
            else:
                self.log.warning(
                    "Job "
                    + self.job_id
                    + " neither pending nor running.\n"
                    + self.job_status
                )
                self.clear_state()
                raise RuntimeError(
                    "The Jupyter batch job has disappeared"
                    " while pending in the queue or died immediately"
                    " after starting."
                )
            await asyncio.sleep(self.startup_poll_interval)

        while True:
            await self.query_job_log()

            try:
                self.state_gethost()
                if self.port != self.traits()["port"].default_value:
                    self.log.info(f"found ip {self.ip} and port {self.port} in log")
                    break
            except Exception as e:
                self.log.warn(f"failed to get ip: {e}")
            else:
                self.log.info("no ip in log yet")

            await gen.sleep(self.startup_poll_interval)

        self.ip = self.state_gethost()
        while self.port == 0:
            await asyncio.sleep(self.startup_poll_interval)
            # Test framework: For testing, mock_port is set because we
            # don't actually run the single-user server yet.
            if hasattr(self, "mock_port"):
                self.port = self.mock_port

        self.db.commit()
        self.log.info(
            "Notebook server job {} started at {}:{}".format(
                self.job_id, self.ip, self.port
            )
        )

        # TODO: make ssh connection to gw https://github.com/NERSC/sshspawner/blob/master/sshspawner/sshspawner.py

        return self.ip, self.port

    async def stop(self, now=False):
        """Stop the singleuser server job.

        Returns immediately after sending job cancellation command if now=True, otherwise
        tries to confirm that job is no longer running."""

        self.log.info("Stopping server job " + self.job_id)
        await self.cancel_batch_job()
        if now:
            return
        for i in range(10):
            status = await self.query_job_status()
            if status not in (JobStatus.RUNNING, JobStatus.UNKNOWN):
                return
            await asyncio.sleep(1)
        if self.job_id:
            self.log.warning(
                "Notebook server job {} at {}:{} possibly failed to terminate".format(
                    self.job_id, self.ip, self.port
                )
            )

    async def progress(self):
        while True:
            if self.state_ispending():
                yield {"message": "Pending in queue..."}
            elif self.state_isrunning():
                yield {"message": "Cluster job running... waiting to connect"}
                return
            else:
                yield {"message": "Unknown status..."}
            await asyncio.sleep(1)


class BatchSpawnerRegexStates(BatchSpawnerBase):
    """Subclass of BatchSpawnerBase that uses config-supplied regular expressions
    to interact with batch submission system state. Provides implementations of
        state_ispending
        state_isrunning
        state_gethost

    In their place, the user should supply the following configuration:
        state_pending_re - regex that matches job_status if job is waiting to run
        state_running_re - regex that matches job_status if job is running
        state_exechost_re - regex with at least one capture group that extracts
                            execution host from job_status
        state_exechost_exp - if empty, notebook IP will be set to the contents of the
            first capture group. If this variable is set, the match object
            will be expanded using this string to obtain the notebook IP.
            See Python docs: re.match.expand
    """

    state_pending_re = Unicode(
        "",
        help="Regex that matches job_status if job is waiting to run",
    ).tag(config=True)
    state_running_re = Unicode(
        "",
        help="Regex that matches job_status if job is running",
    ).tag(config=True)
    state_exechost_re = Unicode(
        "",
        help="Regex with at least one capture group that extracts "
        "the execution host from job_status output",
    ).tag(config=True)
    state_exechost_exp = Unicode(
        "",
        help="""If empty, notebook IP will be set to the contents of the first capture group.

        If this variable is set, the match object will be expanded using this string
        to obtain the notebook IP.
        See Python docs: re.match.expand""",
    ).tag(config=True)
    state_unknown_re = Unicode(
        "",
        help="Regex that matches job_status if the resource manager is not answering."
        "Blank indicates not used.",
    ).tag(config=True)

    def state_ispending(self):
        assert self.state_pending_re, "Misconfigured: define state_running_re"
        return self.job_status and re.search(self.state_pending_re, self.job_status)

    def state_isrunning(self):
        assert self.state_running_re, "Misconfigured: define state_running_re"
        return self.job_status and re.search(self.state_running_re, self.job_status)

    def state_isunknown(self):
        # Blank means "not set" and this function always returns None.
        if self.state_unknown_re:
            return self.job_status and re.search(self.state_unknown_re, self.job_status)

    def state_gethost(self):
        assert self.state_exechost_re, "Misconfigured: define state_exechost_re"
        match = re.search(self.state_exechost_re, self.job_status)
        if not match:
            self.log.error(
                "Spawner unable to match host addr in job status: " + self.job_status
            )
            return
        if not self.state_exechost_exp:
            return match.groups()[0]
        else:
            return match.expand(self.state_exechost_exp)


class TorqueSpawner(BatchSpawnerRegexStates):
    batch_script = Unicode(
        """#!/bin/sh
#PBS -q {queue}@{host}
#PBS -l walltime={runtime}
#PBS -l nodes=1:ppn={nprocs}
#PBS -l mem={memory}
#PBS -N jupyterhub-singleuser
#PBS -v {keepvars}
#PBS {options}

set -eu

{prologue}
{cmd}
{epilogue}
"""
    ).tag(config=True)

    # outputs job id string
    batch_submit_cmd = Unicode("qsub").tag(config=True)
    # outputs job data XML string
    batch_query_cmd = Unicode("qstat -x {job_id}").tag(config=True)
    batch_cancel_cmd = Unicode("qdel {job_id}").tag(config=True)
    # search XML string for job_state - [QH] = pending, R = running, [CE] = done
    state_pending_re = Unicode(r"<job_state>[QH]</job_state>").tag(config=True)
    state_running_re = Unicode(r"<job_state>R</job_state>").tag(config=True)
    state_exechost_re = Unicode(r"<exec_host>((?:[\w_-]+\.?)+)/\d+").tag(config=True)


class MoabSpawner(TorqueSpawner):
    # outputs job id string
    batch_submit_cmd = Unicode("msub").tag(config=True)
    # outputs job data XML string
    batch_query_cmd = Unicode("mdiag -j {job_id} --xml").tag(config=True)
    batch_cancel_cmd = Unicode("mjobctl -c {job_id}").tag(config=True)
    state_pending_re = Unicode(r'State="Idle"').tag(config=True)
    state_running_re = Unicode(r'State="Running"').tag(config=True)
    state_exechost_re = Unicode(r'AllocNodeList="([^\r\n\t\f :"]*)').tag(config=True)


class PBSSpawner(TorqueSpawner):
    batch_script = Unicode(
        """#!/bin/sh
{% if queue or host %}#PBS -q {% if queue  %}{{queue}}{% endif %}\
{% if host %}@{{host}}{% endif %}{% endif %}
#PBS -l walltime={{runtime}}
#PBS -l select=1:ncpus={{nprocs}}:mem={{memory}}
#PBS -N jupyterhub-singleuser
#PBS -o {{homedir}}/.jupyterhub.pbs.out
#PBS -e {{homedir}}/.jupyterhub.pbs.err
#PBS -v {{keepvars}}
{% if options %}#PBS {{options}}{% endif %}

set -eu

{{prologue}}
{{cmd}}
{{epilogue}}
"""
    ).tag(config=True)

    # outputs job data XML string
    batch_query_cmd = Unicode("qstat -fx {job_id}").tag(config=True)

    state_pending_re = Unicode(r"job_state = [QH]").tag(config=True)
    state_running_re = Unicode(r"job_state = R").tag(config=True)
    state_exechost_re = Unicode(r"exec_host = ([\w_-]+)/").tag(config=True)


class UserEnvMixin:
    """Mixin class that computes values for USER, SHELL and HOME in the environment passed to
    the job submission subprocess in case the batch system needs these for the batch script.
    """

    def user_env(self, env):
        """get user environment"""
        env["USER"] = self.user.name
        home = pwd.getpwnam(self.user.name).pw_dir
        shell = pwd.getpwnam(self.user.name).pw_shell
        if home:
            env["HOME"] = home
        if shell:
            env["SHELL"] = shell
        return env

    def get_env(self):
        """Get user environment variables to be passed to the user's job

        Everything here should be passed to the user's job as
        environment.  Caution: If these variables are used for
        authentication to the batch system commands as an admin, be
        aware that the user will receive access to these as well.
        """
        env = super().get_env()
        env = self.user_env(env)
        return env


class SlurmSpawner(UserEnvMixin, BatchSpawnerRegexStates):
    batch_script = Unicode(
        """#!/bin/bash
#SBATCH --output={{homedir}}/jupyterhub_slurmspawner_%j.log
#SBATCH --job-name=spawner-jupyterhub
#SBATCH --chdir={{homedir}}
#SBATCH --export={{keepvars}}
#SBATCH --get-user-env=L
{% if partition  %}#SBATCH --partition={{partition}}
{% endif %}{% if runtime    %}#SBATCH --time={{runtime}}
{% endif %}{% if memory     %}#SBATCH --mem={{memory}}
{% endif %}{% if gres       %}#SBATCH --gres={{gres}}
{% endif %}{% if nprocs     %}#SBATCH --cpus-per-task={{nprocs}}
{% endif %}{% if reservation%}#SBATCH --reservation={{reservation}}
{% endif %}{% if options    %}#SBATCH {{options}}{% endif %}

set -euo pipefail

trap 'echo SIGTERM received' TERM
{{prologue}}
which jupyterhub-singleuser
{% if srun %}{{srun}} {% endif %}{{cmd}}
echo "jupyterhub-singleuser ended gracefully"
{{epilogue}}
"""
    ).tag(config=True)

    # all these req_foo traits will be available as substvars for templated strings
    req_cluster = Unicode(
        "",
        help="Cluster name to submit job to resource manager",
    ).tag(config=True)

    req_qos = Unicode(
        "",
        help="QoS name to submit job to resource manager",
    ).tag(config=True)

    req_srun = Unicode(
        "srun",
        help="Set req_srun='' to disable running in job step, and note that "
        "this affects environment handling.  This is effectively a "
        "prefix for the singleuser command.",
    ).tag(config=True)

    req_reservation = Unicode(
        "",
        help="Reservation name to submit to resource manager",
    ).tag(config=True)

    req_gres = Unicode(
        "",
        help="Additional resources (e.g. GPUs) requested",
    ).tag(config=True)

    # outputs line like "Submitted batch job 209"
    batch_submit_cmd = Unicode("sbatch --parsable").tag(config=True)
    # outputs status and exec node like "RUNNING hostname"
    batch_query_cmd = Unicode("squeue -h -j {job_id} -o '%T %B'").tag(config=True)
    batch_cancel_cmd = Unicode("scancel {job_id}").tag(config=True)
    # use long-form states: PENDING,  CONFIGURING = pending
    #  RUNNING,  COMPLETING = running
    state_pending_re = Unicode(r"^(?:PENDING|CONFIGURING)").tag(config=True)
    state_running_re = Unicode(r"^(?:RUNNING|COMPLETING)").tag(config=True)
    state_unknown_re = Unicode(
        r"^slurm_load_jobs error: (?:Socket timed out on send/recv|Unable to contact slurm controller)"
    ).tag(config=True)
    state_exechost_re = Unicode(r"\s+((?:[\w_-]+\.?)+)$").tag(config=True)

    def parse_job_id(self, output):
        # make sure jobid is really a number
        try:
            # use only last line to circumvent slurm bug
            output = output.splitlines()[-1]
            id = output.split(";")[0]
            int(id)
        except Exception as e:
            self.log.error("SlurmSpawner unable to parse job ID from text: " + output)
            raise e
        return id


class MultiSlurmSpawner(SlurmSpawner):
    """When slurm has been compiled with --enable-multiple-slurmd, the
    administrator sets the name of the slurmd instance via the slurmd -N
    option. This node name is usually different from the hostname and may
    not be resolvable by JupyterHub. Here we enable the administrator to
    map the node names onto the real hostnames via a traitlet."""

    daemon_resolver = Dict(
        {},
        help="Map node names to hostnames",
    ).tag(config=True)

    def state_gethost(self):
        host = SlurmSpawner.state_gethost(self)
        return self.daemon_resolver.get(host, host)


class GridengineSpawner(BatchSpawnerBase):
    batch_script = Unicode(
        """#!/bin/bash
#$ -j yes
#$ -N spawner-jupyterhub
#$ -o {homedir}/.jupyterhub.sge.out
#$ -e {homedir}/.jupyterhub.sge.err
#$ -v {keepvars}
#$ {options}

set -euo pipefail

{prologue}
{cmd}
{epilogue}
"""
    ).tag(config=True)

    # outputs job id string
    batch_submit_cmd = Unicode("qsub").tag(config=True)
    # outputs job data XML string
    batch_query_cmd = Unicode("qstat -xml").tag(config=True)
    batch_cancel_cmd = Unicode("qdel {job_id}").tag(config=True)

    def parse_job_id(self, output):
        return output.split(" ")[2]

    def state_ispending(self):
        if self.job_status:
            job_info = ET.fromstring(self.job_status).find(
                f".//job_list[JB_job_number='{self.job_id}']"
            )
            if job_info is not None:
                return job_info.attrib.get("state") == "pending"
        return False

    def state_isrunning(self):
        if self.job_status:
            job_info = ET.fromstring(self.job_status).find(
                f".//job_list[JB_job_number='{self.job_id}']"
            )
            if job_info is not None:
                return job_info.attrib.get("state") == "running"
        return False

    def state_gethost(self):
        if self.job_status:
            queue_name = ET.fromstring(self.job_status).find(
                f".//job_list[JB_job_number='{self.job_id}']/queue_name"
            )
            if queue_name is not None and queue_name.text:
                return queue_name.text.split("@")[1]

        self.log.error(
            "Spawner unable to match host addr in job {} with status {}".format(
                self.job_id, self.job_status
            )
        )
        return

    def get_env(self):
        env = super().get_env()

        # SGE relies on environment variables to launch local jobs. Ensure that these values are included
        # in the environment used to run the spawner.
        for key in [
            "SGE_CELL",
            "SGE_EXECD",
            "SGE_ROOT",
            "SGE_CLUSTER_NAME",
            "SGE_QMASTER_PORT",
            "SGE_EXECD_PORT",
            "PATH",
        ]:
            if key in os.environ and key not in env:
                env[key] = os.environ[key]
        return env


class CondorSpawner(UserEnvMixin, BatchSpawnerRegexStates):
    batch_script = Unicode(
        """
Executable = /bin/sh
RequestMemory = {memory}
RequestCpus = {nprocs}
Arguments = \"-c 'exec {cmd}'\"
Remote_Initialdir = {homedir}
Output = {homedir}/.jupyterhub.condor.out
Error = {homedir}/.jupyterhub.condor.err
ShouldTransferFiles = False
GetEnv = True
{options}
Queue
"""
    ).tag(config=True)

    # outputs job id string
    batch_submit_cmd = Unicode("condor_submit").tag(config=True)
    # outputs job data XML string
    batch_query_cmd = Unicode(
        'condor_q {job_id} -format "%s, " JobStatus -format "%s" RemoteHost -format "\n" True'
    ).tag(config=True)
    batch_cancel_cmd = Unicode("condor_rm {job_id}").tag(config=True)
    # job status: 1 = pending, 2 = running
    state_pending_re = Unicode(r"^1,").tag(config=True)
    state_running_re = Unicode(r"^2,").tag(config=True)
    state_exechost_re = Unicode(r"^\w*, .*@([^ ]*)").tag(config=True)

    def parse_job_id(self, output):
        match = re.search(r".*submitted to cluster ([0-9]+)", output)
        if match:
            return match.groups()[0]

        error_msg = "CondorSpawner unable to parse jobID from text: " + output
        self.log.error(error_msg)
        raise Exception(error_msg)

    def cmd_formatted_for_batch(self):
        return super().cmd_formatted_for_batch().replace('"', '""').replace("'", "''")


class LsfSpawner(BatchSpawnerBase):
    """A Spawner that uses IBM's Platform Load Sharing Facility (LSF) to launch notebooks."""

    batch_script = Unicode(
        """#!/bin/sh
#BSUB -R "select[type==any]"    # Allow spawning on non-uniform hardware
#BSUB -R "span[hosts=1]"        # Only spawn job on one server
#BSUB -q {queue}
#BSUB -J spawner-jupyterhub
#BSUB -o {homedir}/.jupyterhub.lsf.out
#BSUB -e {homedir}/.jupyterhub.lsf.err

set -eu

{prologue}
{cmd}
{epilogue}
"""
    ).tag(config=True)

    batch_submit_cmd = Unicode("bsub").tag(config=True)
    batch_query_cmd = Unicode('bjobs -a -noheader -o "STAT EXEC_HOST" {job_id}').tag(
        config=True
    )
    batch_cancel_cmd = Unicode("bkill {job_id}").tag(config=True)

    def get_env(self):
        env = super().get_env()

        # LSF relies on environment variables to launch local jobs.  Ensure that these values are included
        # in the environment used to run the spawner.
        for key in [
            "LSF_ENVDIR",
            "LSF_SERVERDIR",
            "LSF_FULL_VERSION",
            "LSF_LIBDIR",
            "LSF_BINDIR",
        ]:
            if key in os.environ and key not in env:
                env[key] = os.environ[key]
        return env

    def parse_job_id(self, output):
        # Assumes output in the following form:
        # "Job <1815> is submitted to default queue <normal>."
        return output.split(" ")[1].strip("<>")

    def state_ispending(self):
        # Parse results of batch_query_cmd
        # Output determined by results of self.batch_query_cmd
        if self.job_status:
            return self.job_status.split(" ")[0].upper() in {"PEND", "PUSP"}

    def state_isrunning(self):
        if self.job_status:
            return self.job_status.split(" ")[0].upper() == "RUN"

    def state_gethost(self):
        if self.job_status:
            return self.job_status.split(" ")[1].strip().split(":")[0]

        self.log.error(
            "Spawner unable to match host addr in job {} with status {}".format(
                self.job_id, self.job_status
            )
        )
        return


# vim: set ai expandtab softtabstop=4:


class ARCSpawner(BatchSpawnerRegexStates):
    # TODO: new key on every connection
    # TODO: handle token

    # TODO: user dir persistence
    # TODO: image selection
    # TODO: different certs for different users

    @property
    def jh_base_url(self):
        return os.getenv("JH_BASE_URL", "https://jh-staging.cta.cscs.ch/")

    def env_string(self):
        env = ""
        for key, value in self.get_env().items():
            value = re.sub("http://.*?:8081/hub", self.jh_base_url + "/hub", value)
            # if key in ["JUPYTERHUB_SERVICE_PREFIX", "JUPYTERHUB_SERVICE_URL"]:
            #    value = value.replace("/user", "/hub/user")
            env += '("{}" ^@{}@)\n'.format(key, value)
        return env

    def user_to_path_fragment(self, user):
        if isinstance(user, dict):
            user = user["name"]

        return re.sub("[^0-1a-z]", "_", user.lower())

    def get_env(self):
        env = super().get_env()

        env["JUPYTER_PORT"] = str(self.port)
        env["JUPYTERHUB_BASE_URL"] = self.jh_base_url
        env["CTADS_URL"] = self.jh_base_url + "/services/downloadservice/"
        env["X509_USER_PROXY"] = os.environ.get(
            "X509_USER_PROXY", "/downloadservice-data/dcache_clientcert.crt"
        )

        if self.user.name:
            filename = self.user_to_path_fragment(self.user.name) + ".crt"
            own_certificate_file = os.path.join(
                os.environ["CTADS_CERTIFICATE_DIR"], filename
            )

            if os.path.isfile(own_certificate_file):
                env["X509_USER_PROXY"] = own_certificate_file

        return env

    @property
    def batch_script(self):
        return f"""&
                ( jobname = "session" )
                ( executable = "/usr/bin/bash" )( arguments = "run.sh" )
                ( environment = 
                    {self.env_string()}
                )
                ( inputfiles = 
                    ("run.sh" "{self.run_script_url}")
                    ("fkdata" "/etc/forwardkey")
                    ("image.sif" "{self.sif_image_url}") 
                )

                ( outputFiles = 
                    ("user-home-tar.tgz" "https://dcache.cta.cscs.ch:2880/pnfs/cta.cscs.ch/lst/users/{self.user_to_path_fragment(self.user.name)}/user-home-tar.tgz")                
                )
                    (cpuTime="4320")
                    (wallTime="4320")
                (* maximal time for the session directory to exist on the remote node, days *)
                    (lifeTime="14")
                (* memory required for the job, per count, Mbytes *)
                    (Memory="20000")
                (* disk space required for the job, Mbytes *)
                    (*Disk="100000"*)

                (priority="100")

                (count="{int(self.req_nprocs)}") 
                (countpernode="{int(self.req_nprocs)}") 

                (* (exclusiveexecution="yes") *)

                ( stdout = "stdout" )

                ( queue="normal" )

                ( join = "yes" ) 
                ( gmlog = "gmlog" ) """

    # """
    # #!/bin/bash
    # #SBATCH --output={{homedir}}/jupyterhub_slurmspawner_%j.log
    # #SBATCH --export={{keepvars}}
    # {% if partition  %}#SBATCH --partition={{partition}}
    # {% endif %}{% if runtime    %}#SBATCH --time={{runtime}}
    # {% endif %}{% if memory     %}#SBATCH --mem={{memory}}
    # {% endif %}{% if gres       %}#SBATCH --gres={{gres}}
    # {% endif %}{% if nprocs     %}#SBATCH --cpus-per-task={{nprocs}}
    # {% endif %}{% if reservation%}#SBATCH --reservation={{reservation}}
    # {% endif %}{% if options    %}#SBATCH {{options}}{% endif %}

    # set -euo pipefail

    # trap 'echo SIGTERM received' TERM
    # {{prologue}}

    # which jupyterhub-singleuser

    # {% if srun %}{{srun}} {% endif %}{{cmd}}
    # echo "jupyterhub-singleuser ended gracefully"
    # {{epilogue}}
    # """

    http_timeout = Integer(3600, config=True, help="Timeout for HTTP requests")
    start_timeout = Integer(3600, config=True)

    # all these req_foo traits will be available as substvars for templated strings
    req_cluster = Unicode(
        "",
        help="Cluster name to submit job to resource manager",
    ).tag(config=True)

    req_qos = Unicode(
        "",
        help="QoS name to submit job to resource manager",
    ).tag(config=True)

    exec_prefix = Unicode(
        "",
    ).tag(config=True)

    req_srun = Unicode(
        "srun",
        help="Set req_srun='' to disable running in job step, and note that "
        "this affects environment handling.  This is effectively a "
        "prefix for the singleuser command.",
    ).tag(config=True)

    req_reservation = Unicode(
        "",
        help="Reservation name to submit to resource manager",
    ).tag(config=True)

    req_gres = Unicode(
        "",
        help="Additional resources (e.g. GPUs) requested",
    ).tag(config=True)

    exec_prefix = Unicode(
        "",
        # "sudo -E -u {username}",
        help="Standard execution prefix (e.g. the default sudo -E -u {username})",
    ).tag(config=True)

    run_script_url = Unicode(
        "",
        # "https://dcache.cta.cscs.ch:2880/lst/software/run.sh",
        help="run_script_url",
    ).tag(config=True)

    sif_image_url = Unicode(
        "https://dcache.cta.cscs.ch:2880/lst/software/jh-lst-53e79bd3.sif",
        help="sif_image_url",
    ).tag(config=True)

    input_as_file = True

    # outputs line like "Submitted batch job 209"
    batch_submit_cmd = Unicode("arcsub -d DEBUG").tag(config=True)
    # outputs status and exec node like "RUNNING hostname"
    batch_query_cmd = Unicode("arcstat -d DEBUG {job_id}").tag(config=True)
    batch_cancel_cmd = Unicode("arckill -d DEBUG {job_id}").tag(config=True)
    # use long-form states: PENDING,  CONFIGURING = pending
    # #  RUNNING,  COMPLETING = running
    # state_pending_re = Unicode(r"^(?:Accepted|Submitted)").tag(config=True)
    # state_running_re = Unicode(r"^(?:Running)").tag(config=True)
    # state_unknown_re = Unicode(
    #     r"^_load_jobs error: (?:Socket timed out on send/recv|Unable to contact slurm controller)"
    # ).tag(config=True)
    # state_exechost_re = Unicode(r"\s+((?:[\w_-]+\.?)+)$").tag(config=True)

    def parse_job_id(self, output):
        self.log.info("output: %s", output)
        try:
            for output_line in output.splitlines():
                self.log.info("output_line: %s", output_line)
                if output_line.startswith("Job submitted with jobid:"):
                    id = output_line.split()[-1]
        except Exception as e:
            self.log.error("ARCSpawner unable to parse job ID from text: " + output)
            raise e
        return id


    async def get_arcinfo(self):
        arcinfo = subprocess.check_output(["arcinfo", "-l"]).strip()
        self.arcinfo = dict(
            free_slots=int(re.search(r"Free slots: ([0-9]*)", arcinfo.decode()).group(1)),
            total_slots=int(re.search(r"Total slots: ([0-9]*)", arcinfo.decode()).group(1)),
        )

    async def proxy_info(self):
        cmd = "arcproxy -i vomsACvalidityLeft"

        try:
            self.proxy_vomsACvalidityLeft = await self.run_command(cmd)
            self.proxy_vomsACvalidityLeft = int(self.proxy_vomsACvalidityLeft.strip())
        except RuntimeError as e:
            # e.args[0] is stderr from the process
            self.proxy_vomsACvalidityLeft = None
        except Exception as e:
            self.log.error("Error querying proxy validity: %s", e)
            self.proxy_vomsACvalidityLeft = None

    # arcinfo  -l
    
    @property
    def job_state(self):
        if self.job_status:
            if r := re.search(r"State: (.*)", self.job_status):
                return r.group(1)

    def state_ispending(self):
        # Parse results of batch_query_cmd
        # Output determined by results of self.batch_query_cmd
        # self.log.debug("\033[31mchecking pending from job_status: " + str(self.job_status) + "\033[0m")
        r = self.job_status is None or self.job_state in [
            "Accepted",
            "Submitted",
            "Queuing",
            "Preparing",
        ]
        self.log.info(
            "\033[31mstate_ispending, job state: %s pending is %s\033[0m",
            self.job_state,
            r,
        )
        return r

    def state_isrunning(self):
        # Parse results of batch_query_cmd
        # Output determined by results of self.batch_query_cmd
        r = self.job_state in ["Running"]
        self.log.info(
            "\033[31mstate_isrunning, job state: %s running is %s\033[0m",
            self.job_state,
            r,
        )
        return r

    def state_isready(self):
        if self.job_state not in ["Running"]:
            self.log.info("job state is not Running: not ready")
            return False

        if not getattr(self, "have_tunnel", False):
            self.log.info("no tunnel: not ready")
            return False

        if not hasattr(self, "host_ip"):
            self.log.info("no host_ip: not ready")
            return False

        # if not hasattr(self, 'ssh_tunnel_connection'):
        #    self.log.info("no remote ssh tunnel connection: not ready")
        #    return False

        self.log.info("job is ready")
        return True

    forward_gateway = Unicode(
        "cgw.dev.ctaodc.ch",
        help="Host used for SSH tunneling",
    ).tag(config=True)

    async def make_ssh_tunnel(self):
        self.log.info(
            "\033[32mtrying to establish ssh tunnel to %s\033[0m",
            self.forward_gateway,
            self.port,
        )
        if hasattr(self, "ssh_tunnel_connection"):
            self.log.info(
                "ssh tunnel already established: %s", self.ssh_tunnel_connection
            )
        else:
            self.log.info(
                "\033[32mestablishing ssh tunnel to %s\033[0m",
                self.forward_gateway,
                self.port,
            )
            async with asyncssh.connect(
                self.forward_gateway,
                # known_hosts="/etc/ssh_gw_known_hosts",
                known_hosts=None,
                client_keys=[
                    "/etc/forwardkey"
                    # (asyncssh.read_private_key("/etc/forwardkey"),
                    # asyncssh.read_certificate("/etc/forwardkey.pub"))
                ],
                username="forwarder",
            ) as conn:
                self.ssh_tunnel_connection = conn
                self.log.info(
                    "SSH connection established: %s will make forward to %s",
                    conn,
                    self.port,
                )
                listener = await conn.forward_local_port(
                    "0.0.0.0", self.port, "0.0.0.0", self.port
                )
                # listener = await conn.forward_local_port('127.0.0.1', self.port, '127.0.0.1', self.port)
                self.log.info(
                    "\033[31mListening %s on port %s\033[0m",
                    listener,
                    listener.get_port(),
                )
                await listener.wait_closed()
                # self.log.info("SSH connection closed: %s", conn)
                # del self.ssh_tunnel_connection

            # try:
            #     asyncio.get_event_loop().run_until_complete(run_client())
        # except (OSError, asyncssh.Error) as exc:
        #     sys.exit('SSH connection failed: ' + str(exc))

    def state_gethost(self):
        if (r := re.search(r"JPORT=(\d{4,5})", self.job_log)) is not None:
            self.anticipated_port = int(r.group(1))
            self.log.info("found anticipated port: %s", self.anticipated_port)

        r = re.search(
            r"inet (\d{1,3}.\d{1,3}.\d{1,3}.\d{1,3})/\d+? scope global hsn0",
            self.job_log,
        )
        if r is not None:
            self.host_ip = r.group(1)

        if re.search("Sending command: .*sleep 60", self.job_log):
            self.log.info("found sleep command in job log")
            self.have_tunnel = True

        server_details = re.search(
            r"http://127.0.0.1:(?P<port>\d{4})/.*?/lab(?:\?token=(?P<token>[0-9a-z]*))?",
            self.job_log,
        )

        if server_details is None:
            self.log.info(
                "no server record found in '\033[33m%s\033[0m",
                "\n".join(self.job_log.split("\n")[-30:]),
            )
            return None
        else:
            self.port = int(server_details.group("port"))
            self.server_token = server_details.group("token")

            self.log.info("found server token: %s", self.server_token)

            # return self.forward_gateway
            return "127.0.0.1"

    @default("req_homedir")
    def _req_homedir_default(self):
        return "/root"

    async def query_job_log(self):
        """Check job status, return JobStatus object."""

        cmd = f"arccat {self.job_id}"

        self.log.info("Spawner querying job: " + cmd)
        try:
            self.job_log = await self.run_command(cmd)
        except RuntimeError as e:
            # e.args[0] is stderr from the process
            self.job_log = e.args[0]
        except Exception as e:
            self.log.error("Error querying job " + self.job_id)
            self.job_log = ""

    @async_generator
    async def progress(self):
        while True:
            if self.state_ispending():
                # TODO: report cluster status and user details (dteam, etc)
                await yield_(
                    {
                        "message": (
                            f"Pending in queue, ARC status {self.job_state}"
                            f" (timeout in {int(self.start_timeout - time.time() + self.tstart)})"
                            f" Noir access valid for {self.proxy_vomsACvalidityLeft/3600:.1f}h"
                            f" current load {self.arcinfo['total_slots'] - self.arcinfo['free_slots']}/{self.arcinfo['total_slots']}"
                        )
                    }
                )
            elif self.state_isrunning():
                if self.state_isready():
                    await yield_(
                        {
                            "message": ("Cluster job started... waiting to connect"),
                        }
                    )
                    return
                else:
                    await yield_(
                        {
                            "message": (
                                "Cluster job running... waiting to see signs of life;"
                                " host "
                                + (
                                    " ASSIGNED"
                                    if hasattr(self, "host_ip")
                                    else " NOT assigned"
                                )
                                + " "
                                # f" host {getattr(self, 'host_ip', 'unknown')}"
                                " tunnel"
                                + (
                                    " READY"
                                    if getattr(self, "have_tunnel", False)
                                    else " NOT ready"
                                )
                                + " "
                                " tunnel port"
                                + (
                                    " PLANNED"
                                    if hasattr(self, "anticipated_port")
                                    else " NOT planned yet"
                                )
                            ),
                        }
                    )

            else:
                await yield_(
                    {
                        "message": "Unknown status...",
                    }
                )
            await gen.sleep(1)

    async def start(self):
        """Start the process"""

        await self.proxy_info()
        if self.proxy_vomsACvalidityLeft is None:
            raise RuntimeError(
                "No valid credentials to connect to ARC, aborting. Please contact support if you need it urgently."
            )        

        self.log.info("proxy validity: %s", self.proxy_vomsACvalidityLeft)        

        self.ip = self.traits()["ip"].default_value
        # self.port = self.traits()["port"].default_value

        self.port = random.randint(8700, 8999)

        self.tstart = time.time()

        if self.server:
            self.server.port = self.port

        self.log.info("\033[31mwill create tunnel task\033[0m")
        # await self.make_ssh_tunnel()
        self.ssh_tunnel_task = asyncio.create_task(self.make_ssh_tunnel())
        self.log.info("\033[31mcreated tunnel task %s\033[0m", self.ssh_tunnel_task)

        job = await self.submit_batch_script()

        # We are called with a timeout, and if the timeout expires this function will
        # be interrupted at the next yield, and self.stop() will be called.
        # So this function should not return unless successful, and if unsuccessful
        # should either raise and Exception or loop forever.
        if len(self.job_id) == 0:
            raise RuntimeError(
                "Jupyter batch job submission failure (no jobid in output)"
            )
        while True:
            self.log.info("\033[33mloop before running job\033[0m")

            await self.get_arcinfo()

            status = await self.query_job_status()
            if status == JobStatus.RUNNING:
                self.log.info(
                    "\033[33mBREAKING loop before running job since it's running\033[0m"
                )
                break
            elif status == JobStatus.PENDING:
                self.log.debug("Job " + self.job_id + " still pending")
            elif status == JobStatus.UNKNOWN:
                self.log.debug("Job " + self.job_id + " still unknown")
            else:
                self.log.warning(
                    "Job "
                    + self.job_id
                    + " neither pending nor running.\n"
                    + self.job_status
                )
                self.clear_state()
                raise RuntimeError(
                    "The Jupyter batch job has disappeared"
                    " while pending in the queue or died immediately"
                    " after starting."
                )
            await gen.sleep(self.startup_poll_interval)

        while True:
            self.log.info("\033[31mloop for running job\033[0m")
            await self.query_job_log()

            try:
                self.state_gethost()
                if self.port != self.traits()["port"].default_value:
                    self.log.info(f"found ip {self.ip} and port {self.port} in log")

                    if hasattr(self, "anticipated_port"):
                        self.log.info(
                            "\033[31mfound anticipated port: %s, will make remote ssh tunnel\033[0m",
                            self.anticipated_port,
                        )
                        break
                    else:
                        self.log.info(
                            "\033[31mno anticipated port yet, can not make remote tunnel\033[0m"
                        )
            except Exception as e:
                self.log.warn(f"failed to get ip: {e}")
            else:
                self.log.info("no ip in log yet")

            await gen.sleep(self.startup_poll_interval)

        # self.ip = "127.0.0.1" #self.state_gethost()
        self.ip = "148.187.151.63"  # self.state_gethost()
        self.port = self.anticipated_port
        self.server.port = self.anticipated_port

        while self.port == 0:
            await gen.sleep(self.startup_poll_interval)
            # Test framework: For testing, mock_port is set because we
            # don't actually run the single-user server yet.
            if hasattr(self, "mock_port"):
                self.port = self.mock_port

        self.db.commit()
        self.log.info(
            "Notebook server job {0} started at {1}:{2}".format(
                self.job_id, self.ip, self.port
            )
        )

        return self.ip, self.port
        # url = f"http://{self.ip}:{self.port}/lab?token={self.server_token}"

        # self.log.info("Spawner started job with full URL: " + url)

        # return url

    async def cancel_batch_job(self):
        subvars = self.get_req_subvars()
        subvars["job_id"] = self.job_id
        cmd = " ".join(
            (
                format_template(self.exec_prefix, **subvars),
                format_template(self.batch_cancel_cmd, **subvars),
            )
        )
        self.log.info("Cancelling job " + self.job_id + ": " + cmd)
        await self.run_command(cmd)
        if (self.ssh_tunnel_task):
            self.ssh_tunnel_task.cancel()<|MERGE_RESOLUTION|>--- conflicted
+++ resolved
@@ -17,7 +17,6 @@
   * job names instead of PIDs
 """
 import asyncio
-<<<<<<< HEAD
 import random
 import subprocess
 import tempfile
@@ -26,8 +25,6 @@
 import asyncio, asyncssh, sys
 import pwd
 import time
-=======
->>>>>>> e2f3440b
 import os
 import pwd
 import re
