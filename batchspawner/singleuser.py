--- conflicted
+++ resolved
@@ -1,12 +1,9 @@
 import os
 import sys
-<<<<<<< HEAD
 
-from urllib.parse import urlparse
-=======
->>>>>>> d75a5dba
 from runpy import run_path
 from shutil import which
+from urllib.parse import urlparse
 
 import requests
 from jupyterhub.services.auth import HubAuth
@@ -47,11 +44,7 @@
         ] = f"{url.scheme}://{url.hostname}:{port}{url.path}"
 
     cmd_path = which(sys.argv[1])
-<<<<<<< HEAD
     sys.argv = sys.argv[1:]
-=======
-    sys.argv = sys.argv[1:] + [f"--port={port}"]
->>>>>>> d75a5dba
     run_path(cmd_path, run_name="__main__")
 
 
